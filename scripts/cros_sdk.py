# Copyright (c) 2012 The Chromium OS Authors. All rights reserved.
# Use of this source code is governed by a BSD-style license that can be
# found in the LICENSE file.

"""Manage SDK chroots.

This script is used for manipulating local chroot environments; creating,
deleting, downloading, etc.  If given --enter (or no args), it defaults
to an interactive bash shell within the chroot.

If given args those are passed to the chroot environment, and executed.
"""

import argparse
import glob
import os
from pathlib import Path
import pwd
import random
import re
import resource
import subprocess
import sys
import urllib.parse

from chromite.lib import constants
from chromite.lib import commandline
from chromite.lib import cros_build_lib
from chromite.lib import cros_logging as logging
from chromite.lib import cros_sdk_lib
from chromite.lib import locking
from chromite.lib import namespaces
from chromite.lib import osutils
from chromite.lib import path_util
from chromite.lib import process_util
from chromite.lib import retry_util
from chromite.lib import timeout_util
from chromite.lib import toolchain
from chromite.utils import key_value_store


COMPRESSION_PREFERENCE = ('xz', 'bz2')

# TODO(zbehan): Remove the dependency on these, reimplement them in python
ENTER_CHROOT = [
    os.path.join(constants.SOURCE_ROOT, 'src/scripts/sdk_lib/enter_chroot.sh')
]

# Proxy simulator configuration.
PROXY_HOST_IP = '192.168.240.1'
PROXY_PORT = 8080
PROXY_GUEST_IP = '192.168.240.2'
PROXY_NETMASK = 30
PROXY_VETH_PREFIX = 'veth'
PROXY_CONNECT_PORTS = (80, 443, 9418)
PROXY_APACHE_FALLBACK_USERS = ('www-data', 'apache', 'nobody')
PROXY_APACHE_MPMS = ('event', 'worker', 'prefork')
PROXY_APACHE_FALLBACK_PATH = ':'.join(
    '/usr/lib/apache2/mpm-%s' % mpm for mpm in PROXY_APACHE_MPMS)
PROXY_APACHE_MODULE_GLOBS = ('/usr/lib*/apache2/modules', '/usr/lib*/apache2')

# We need these tools to run. Very common tools (tar,..) are omitted.
NEEDED_TOOLS = ('curl', 'xz')

# Tools needed for --proxy-sim only.
PROXY_NEEDED_TOOLS = ('ip',)

# Tools needed when use_image is true (the default).
IMAGE_NEEDED_TOOLS = ('losetup', 'lvchange', 'lvcreate', 'lvs', 'mke2fs',
                      'pvscan', 'thin_check', 'vgchange', 'vgcreate', 'vgs')

# As space is used inside the chroot, the empty space in chroot.img is
# allocated.  Deleting files inside the chroot doesn't automatically return the
# used space to the OS.  Over time, this tends to make the sparse chroot.img
# less sparse even if the chroot contents don't currently need much space.  We
# can recover most of this unused space with fstrim, but that takes too much
# time to run it every time. Instead, check the used space against the image
# size after mounting the chroot and only call fstrim if it looks like we could
# recover at least this many GiB.
MAX_UNUSED_IMAGE_GBS = 20


def GetArchStageTarballs(version):
  """Returns the URL for a given arch/version"""
  extension = {'bz2': 'tbz2', 'xz': 'tar.xz'}
  return [
      toolchain.GetSdkURL(
          suburl='cros-sdk-%s.%s' % (version, extension[compressor]))
      for compressor in COMPRESSION_PREFERENCE
  ]


def FetchRemoteTarballs(storage_dir, urls, desc):
  """Fetches a tarball given by url, and place it in |storage_dir|.

  Args:
    storage_dir: Path where to save the tarball.
    urls: List of URLs to try to download. Download will stop on first success.
    desc: A string describing what tarball we're downloading (for logging).

  Returns:
    Full path to the downloaded file.

  Raises:
    ValueError: None of the URLs worked.
  """

  # Note we track content length ourselves since certain versions of curl
  # fail if asked to resume a complete file.
  # https://sourceforge.net/tracker/?func=detail&atid=100976&aid=3482927&group_id=976
  logging.notice('Downloading %s tarball...', desc)
  status_re = re.compile(br'^HTTP/[0-9]+(\.[0-9]+)? 200')
  # pylint: disable=undefined-loop-variable
  for url in urls:
    parsed = urllib.parse.urlparse(url)
    tarball_name = os.path.basename(parsed.path)
    if parsed.scheme in ('', 'file'):
      if os.path.exists(parsed.path):
        return parsed.path
      continue
    content_length = 0
    logging.debug('Attempting download from %s', url)
    result = retry_util.RunCurl(['-I', url],
                                print_cmd=False,
                                debug_level=logging.NOTICE,
                                capture_output=True)
    successful = False
    for header in result.output.splitlines():
      # We must walk the output to find the 200 code for use cases where
      # a proxy is involved and may have pushed down the actual header.
      if status_re.match(header):
        successful = True
      elif header.lower().startswith(b'content-length:'):
        content_length = int(header.split(b':', 1)[-1].strip())
        if successful:
          break
    if successful:
      break
  else:
    raise ValueError('No valid URLs found!')

  tarball_dest = os.path.join(storage_dir, tarball_name)
  current_size = 0
  if os.path.exists(tarball_dest):
    current_size = os.path.getsize(tarball_dest)
    if current_size > content_length:
      osutils.SafeUnlink(tarball_dest)
      current_size = 0

  if current_size < content_length:
    retry_util.RunCurl(
        ['--fail', '-L', '-y', '30', '-C', '-', '--output', tarball_dest, url],
        print_cmd=False,
        debug_level=logging.NOTICE)

  # Cleanup old tarballs now since we've successfull fetched; only cleanup
  # the tarballs for our prefix, or unknown ones. This gets a bit tricky
  # because we might have partial overlap between known prefixes.
  my_prefix = tarball_name.rsplit('-', 1)[0] + '-'
  all_prefixes = ('stage3-amd64-', 'cros-sdk-', 'cros-sdk-overlay-')
  ignored_prefixes = [prefix for prefix in all_prefixes if prefix != my_prefix]
  for filename in os.listdir(storage_dir):
    if (filename == tarball_name or
        any([(filename.startswith(p) and
              not (len(my_prefix) > len(p) and filename.startswith(my_prefix)))
             for p in ignored_prefixes])):
      continue
    logging.info('Cleaning up old tarball: %s', filename)
    osutils.SafeUnlink(os.path.join(storage_dir, filename))

  return tarball_dest


def EnterChroot(chroot_path, cache_dir, chrome_root, chrome_root_mount,
                goma_dir, goma_client_json, working_dir, additional_args):
  """Enters an existing SDK chroot"""
  st = os.statvfs(os.path.join(chroot_path, 'usr', 'bin', 'sudo'))
  if st.f_flag & os.ST_NOSUID:
    cros_build_lib.Die('chroot cannot be in a nosuid mount')

  cmd = ENTER_CHROOT + ['--chroot', chroot_path, '--cache_dir', cache_dir]
  if chrome_root:
    cmd.extend(['--chrome_root', chrome_root])
  if chrome_root_mount:
    cmd.extend(['--chrome_root_mount', chrome_root_mount])
  if goma_dir:
    cmd.extend(['--goma_dir', goma_dir])
  if goma_client_json:
    cmd.extend(['--goma_client_json', goma_client_json])
  if working_dir is not None:
    cmd.extend(['--working_dir', working_dir])

  if additional_args:
    cmd.append('--')
    cmd.extend(additional_args)

  # ThinLTO opens lots of files at the same time.
  # Set rlimit and vm.max_map_count to accommodate this.
  file_limit = 262144
  soft, hard = resource.getrlimit(resource.RLIMIT_NOFILE)
  resource.setrlimit(resource.RLIMIT_NOFILE,
                     (max(soft, file_limit), max(hard, file_limit)))
  max_map_count = int(open('/proc/sys/vm/max_map_count').read())
  if max_map_count < file_limit:
    logging.notice(
        'Raising vm.max_map_count from %s to %s', max_map_count, file_limit)
    open('/proc/sys/vm/max_map_count', 'w').write(f'{file_limit}\n')
  ret = cros_build_lib.dbg_run(cmd, check=False)
  # If we were in interactive mode, ignore the exit code; it'll be whatever
  # they last ran w/in the chroot and won't matter to us one way or another.
  # Note this does allow chroot entrance to fail and be ignored during
  # interactive; this is however a rare case and the user will immediately
  # see it (nor will they be checking the exit code manually).
  if ret.returncode != 0 and additional_args:
    raise SystemExit(ret.returncode)


def _ImageFileForChroot(chroot):
  """Find the image file that should be associated with |chroot|.

  This function does not check if the image exists; it simply returns the
  filename that would be used.

  Args:
    chroot: Path to the chroot.

  Returns:
    Path to an image file that would be associated with chroot.
  """
  return chroot.rstrip('/') + '.img'


def CreateChrootSnapshot(snapshot_name, chroot_vg, chroot_lv):
  """Create a snapshot for the specified chroot VG/LV.

  Args:
    snapshot_name: The name of the new snapshot.
    chroot_vg: The name of the VG containing the origin LV.
    chroot_lv: The name of the origin LV.

  Returns:
    True if the snapshot was created, or False if a snapshot with the same
    name already exists.

  Raises:
    SystemExit: The lvcreate command failed.
  """
  if snapshot_name in ListChrootSnapshots(chroot_vg, chroot_lv):
    logging.error(
        'Cannot create snapshot %s: A volume with that name already '
        'exists.', snapshot_name)
    return False

  cmd = [
      'lvcreate', '-s', '--name', snapshot_name,
      '%s/%s' % (chroot_vg, chroot_lv)
  ]
  try:
    logging.notice('Creating snapshot %s from %s in VG %s.', snapshot_name,
                   chroot_lv, chroot_vg)
    cros_build_lib.dbg_run(cmd, capture_output=True)
    return True
  except cros_build_lib.RunCommandError as e:
    cros_build_lib.Die('Creating snapshot failed!\n%s', e)


def DeleteChrootSnapshot(snapshot_name, chroot_vg, chroot_lv):
  """Delete the named snapshot from the specified chroot VG.

  If the requested snapshot is not found, nothing happens.  The main chroot LV
  and internal thinpool LV cannot be deleted with this function.

  Args:
    snapshot_name: The name of the snapshot to delete.
    chroot_vg: The name of the VG containing the origin LV.
    chroot_lv: The name of the origin LV.

  Raises:
    SystemExit: The lvremove command failed.
  """
  if snapshot_name in (cros_sdk_lib.CHROOT_LV_NAME,
                       cros_sdk_lib.CHROOT_THINPOOL_NAME):
    logging.error(
        'Cannot remove LV %s as a snapshot.  Use cros_sdk --delete '
        'if you want to remove the whole chroot.', snapshot_name)
    return

  if snapshot_name not in ListChrootSnapshots(chroot_vg, chroot_lv):
    return

  cmd = ['lvremove', '-f', '%s/%s' % (chroot_vg, snapshot_name)]
  try:
    logging.notice('Deleting snapshot %s in VG %s.', snapshot_name, chroot_vg)
    cros_build_lib.dbg_run(cmd, capture_output=True)
  except cros_build_lib.RunCommandError as e:
    cros_build_lib.Die('Deleting snapshot failed!\n%s', e)


def RestoreChrootSnapshot(snapshot_name, chroot_vg, chroot_lv):
  """Restore the chroot to an existing snapshot.

  This is done by renaming the original |chroot_lv| LV to a temporary name,
  renaming the snapshot named |snapshot_name| to |chroot_lv|, and deleting the
  now unused LV.  If an error occurs, attempts to rename the original snapshot
  back to |chroot_lv| to leave the chroot unchanged.

  The chroot must be unmounted before calling this function, and will be left
  unmounted after this function returns.

  Args:
    snapshot_name: The name of the snapshot to restore.  This snapshot will no
        longer be accessible at its original name after this function finishes.
    chroot_vg: The VG containing the chroot LV and snapshot LV.
    chroot_lv: The name of the original chroot LV.

  Returns:
    True if the chroot was restored to the requested snapshot, or False if
    the snapshot wasn't found or isn't valid.

  Raises:
    SystemExit: Any of the LVM commands failed.
  """
  valid_snapshots = ListChrootSnapshots(chroot_vg, chroot_lv)
  if (snapshot_name in (cros_sdk_lib.CHROOT_LV_NAME,
                        cros_sdk_lib.CHROOT_THINPOOL_NAME) or
      snapshot_name not in valid_snapshots):
    logging.error('Chroot cannot be restored to %s.  Valid snapshots: %s',
                  snapshot_name, ', '.join(valid_snapshots))
    return False

  backup_chroot_name = 'chroot-bak-%d' % random.randint(0, 1000)
  cmd = ['lvrename', chroot_vg, chroot_lv, backup_chroot_name]
  try:
    cros_build_lib.dbg_run(cmd, capture_output=True)
  except cros_build_lib.RunCommandError as e:
    cros_build_lib.Die('Restoring snapshot failed!\n%s', e)

  cmd = ['lvrename', chroot_vg, snapshot_name, chroot_lv]
  try:
    cros_build_lib.dbg_run(cmd, capture_output=True)
  except cros_build_lib.RunCommandError as e:
    cmd = ['lvrename', chroot_vg, backup_chroot_name, chroot_lv]
    try:
      cros_build_lib.dbg_run(cmd, capture_output=True)
    except cros_build_lib.RunCommandError as e:
      cros_build_lib.Die(
          'Failed to rename %s to chroot and failed to restore %s back to '
          'chroot!\n%s', snapshot_name, backup_chroot_name, e)
    cros_build_lib.Die(
        'Failed to rename %s to chroot!  Original chroot LV has '
        'been restored.\n%s', snapshot_name, e)

  # Some versions of LVM set snapshots to be skipped at auto-activate time.
  # Other versions don't have this flag at all.  We run lvchange to try
  # disabling auto-skip and activating the volume, but ignore errors.  Versions
  # that don't have the flag should be auto-activated.
  chroot_lv_path = '%s/%s' % (chroot_vg, chroot_lv)
  cmd = ['lvchange', '-kn', chroot_lv_path]
  cros_build_lib.run(
      cmd, print_cmd=False, capture_output=True, check=False)

  # Activate the LV in case the lvchange above was needed.  Activating an LV
  # that is already active shouldn't do anything, so this is safe to run even if
  # the -kn wasn't needed.
  cmd = ['lvchange', '-ay', chroot_lv_path]
  cros_build_lib.dbg_run(cmd, capture_output=True)

  cmd = ['lvremove', '-f', '%s/%s' % (chroot_vg, backup_chroot_name)]
  try:
    cros_build_lib.dbg_run(cmd, capture_output=True)
  except cros_build_lib.RunCommandError as e:
    cros_build_lib.Die('Failed to remove backup LV %s/%s!\n%s',
                       chroot_vg, backup_chroot_name, e)

  return True


def ListChrootSnapshots(chroot_vg, chroot_lv):
  """Return all snapshots in |chroot_vg| regardless of origin volume.

  Args:
    chroot_vg: The name of the VG containing the chroot.
    chroot_lv: The name of the chroot LV.

  Returns:
    A (possibly-empty) list of snapshot LVs found in |chroot_vg|.

  Raises:
    SystemExit: The lvs command failed.
  """
  if not chroot_vg or not chroot_lv:
    return []

  cmd = [
      'lvs', '-o', 'lv_name,pool_lv,lv_attr', '-O', 'lv_name', '--noheadings',
      '--separator', '\t', chroot_vg
  ]
  try:
    result = cros_build_lib.run(
        cmd, print_cmd=False, stdout=True, encoding='utf-8')
  except cros_build_lib.RunCommandError:
    raise SystemExit('Running %r failed!' % cmd)

  # Once the thin origin volume has been deleted, there's no way to tell a
  # snapshot apart from any other volume.  Since this VG is created and managed
  # by cros_sdk, we'll assume that all volumes that share the same thin pool are
  # valid snapshots.
  snapshots = []
  snapshot_attrs = re.compile(r'^V.....t.{2,}')  # Matches a thin volume.
  for line in result.output.splitlines():
    lv_name, pool_lv, lv_attr = line.lstrip().split('\t')
    if (lv_name == chroot_lv or lv_name == cros_sdk_lib.CHROOT_THINPOOL_NAME or
        pool_lv != cros_sdk_lib.CHROOT_THINPOOL_NAME or
        not snapshot_attrs.match(lv_attr)):
      continue
    snapshots.append(lv_name)
  return snapshots


def _SudoCommand():
  """Get the 'sudo' command, along with all needed environment variables."""

  # Pass in the ENVIRONMENT_WHITELIST and ENV_PASSTHRU variables so that
  # scripts in the chroot know what variables to pass through.
  cmd = ['sudo']
  for key in constants.CHROOT_ENVIRONMENT_WHITELIST + constants.ENV_PASSTHRU:
    value = os.environ.get(key)
    if value is not None:
      cmd += ['%s=%s' % (key, value)]

  # We keep PATH not for the chroot but for the re-exec & for programs we might
  # run before we chroot into the SDK.  The process that enters the SDK itself
  # will take care of initializing PATH to the right value then.  But we can't
  # override the system's default PATH for root as that will hide /sbin.
  cmd += ['CHROMEOS_SUDO_PATH=%s' % os.environ.get('PATH', '')]

  # Pass in the path to the depot_tools so that users can access them from
  # within the chroot.
  cmd += ['DEPOT_TOOLS=%s' % constants.DEPOT_TOOLS_DIR]

  return cmd


def _ReportMissing(missing):
  """Report missing utilities, then exit.

  Args:
    missing: List of missing utilities, as returned by
             osutils.FindMissingBinaries.  If non-empty, will not return.
  """

  if missing:
    raise SystemExit(
        'The tool(s) %s were not found.\n'
        'Please install the appropriate package in your host.\n'
        'Example(ubuntu):\n'
        '  sudo apt-get install <packagename>' % ', '.join(missing))


def _ProxySimSetup(options):
  """Set up proxy simulator, and return only in the child environment.

  TODO: Ideally, this should support multiple concurrent invocations of
  cros_sdk --proxy-sim; currently, such invocations will conflict with each
  other due to the veth device names and IP addresses.  Either this code would
  need to generate fresh, unused names for all of these before forking, or it
  would need to support multiple concurrent cros_sdk invocations sharing one
  proxy and allowing it to exit when unused (without counting on any local
  service-management infrastructure on the host).
  """

  may_need_mpm = False
  apache_bin = osutils.Which('apache2')
  if apache_bin is None:
    apache_bin = osutils.Which('apache2', PROXY_APACHE_FALLBACK_PATH)
    if apache_bin is None:
      _ReportMissing(('apache2',))
  else:
    may_need_mpm = True

  # Module names and .so names included for ease of grepping.
  apache_modules = [('proxy_module', 'mod_proxy.so'),
                    ('proxy_connect_module', 'mod_proxy_connect.so'),
                    ('proxy_http_module', 'mod_proxy_http.so'),
                    ('proxy_ftp_module', 'mod_proxy_ftp.so')]

  # Find the apache module directory, and make sure it has the modules we need.
  module_dirs = {}
  for g in PROXY_APACHE_MODULE_GLOBS:
    for _, so in apache_modules:
      for f in glob.glob(os.path.join(g, so)):
        module_dirs.setdefault(os.path.dirname(f), []).append(so)
  for apache_module_path, modules_found in module_dirs.items():
    if len(modules_found) == len(apache_modules):
      break
  else:
    # Appease cros lint, which doesn't understand that this else block will not
    # fall through to the subsequent code which relies on apache_module_path.
    apache_module_path = None
    raise SystemExit(
        'Could not find apache module path containing all required modules: %s'
        % ', '.join(so for mod, so in apache_modules))

  def check_add_module(name):
    so = 'mod_%s.so' % name
    if os.access(os.path.join(apache_module_path, so), os.F_OK):
      mod = '%s_module' % name
      apache_modules.append((mod, so))
      return True
    return False

  check_add_module('authz_core')
  if may_need_mpm:
    for mpm in PROXY_APACHE_MPMS:
      if check_add_module('mpm_%s' % mpm):
        break

  veth_host = '%s-host' % PROXY_VETH_PREFIX
  veth_guest = '%s-guest' % PROXY_VETH_PREFIX

  # Set up locks to sync the net namespace setup.  We need the child to create
  # the net ns first, and then have the parent assign the guest end of the veth
  # interface to the child's new network namespace & bring up the proxy.  Only
  # then can the child move forward and rely on the network being up.
  ns_create_lock = locking.PipeLock()
  ns_setup_lock = locking.PipeLock()

  pid = os.fork()
  if not pid:
    # Create our new isolated net namespace.
    namespaces.Unshare(namespaces.CLONE_NEWNET)

    # Signal the parent the ns is ready to be configured.
    ns_create_lock.Post()
    del ns_create_lock

    # Wait for the parent to finish setting up the ns/proxy.
    ns_setup_lock.Wait()
    del ns_setup_lock

    # Set up child side of the network.
    commands = (
        ('ip', 'link', 'set', 'up', 'lo'),
        ('ip', 'address', 'add', '%s/%u' % (PROXY_GUEST_IP, PROXY_NETMASK),
         'dev', veth_guest),
        ('ip', 'link', 'set', veth_guest, 'up'),
    )
    try:
      for cmd in commands:
        cros_build_lib.dbg_run(cmd)
    except cros_build_lib.RunCommandError as e:
      cros_build_lib.Die('Proxy setup failed!\n%s', e)

    proxy_url = 'http://%s:%u' % (PROXY_HOST_IP, PROXY_PORT)
    for proto in ('http', 'https', 'ftp'):
      os.environ[proto + '_proxy'] = proxy_url
    for v in ('all_proxy', 'RSYNC_PROXY', 'no_proxy'):
      os.environ.pop(v, None)
    return

  # Set up parent side of the network.
  uid = int(os.environ.get('SUDO_UID', '0'))
  gid = int(os.environ.get('SUDO_GID', '0'))
  if uid == 0 or gid == 0:
    for username in PROXY_APACHE_FALLBACK_USERS:
      try:
        pwnam = pwd.getpwnam(username)
        uid, gid = pwnam.pw_uid, pwnam.pw_gid
        break
      except KeyError:
        continue
    if uid == 0 or gid == 0:
      raise SystemExit('Could not find a non-root user to run Apache as')

  chroot_parent, chroot_base = os.path.split(options.chroot)
  pid_file = os.path.join(chroot_parent, '.%s-apache-proxy.pid' % chroot_base)
  log_file = os.path.join(chroot_parent, '.%s-apache-proxy.log' % chroot_base)

  # Wait for the child to create the net ns.
  ns_create_lock.Wait()
  del ns_create_lock

  apache_directives = [
      'User #%u' % uid,
      'Group #%u' % gid,
      'PidFile %s' % pid_file,
      'ErrorLog %s' % log_file,
      'Listen %s:%u' % (PROXY_HOST_IP, PROXY_PORT),
      'ServerName %s' % PROXY_HOST_IP,
      'ProxyRequests On',
      'AllowCONNECT %s' % ' '.join(str(x) for x in PROXY_CONNECT_PORTS),
  ] + [
      'LoadModule %s %s' % (mod, os.path.join(apache_module_path, so))
      for (mod, so) in apache_modules
  ]
  commands = (
      ('ip', 'link', 'add', 'name', veth_host, 'type', 'veth', 'peer', 'name',
       veth_guest),
      ('ip', 'address', 'add', '%s/%u' % (PROXY_HOST_IP, PROXY_NETMASK), 'dev',
       veth_host),
      ('ip', 'link', 'set', veth_host, 'up'),
      ([apache_bin, '-f', '/dev/null'] +
       [arg for d in apache_directives for arg in ('-C', d)]),
      ('ip', 'link', 'set', veth_guest, 'netns', str(pid)),
  )
  cmd = None  # Make cros lint happy.
  try:
    for cmd in commands:
      cros_build_lib.dbg_run(cmd)
  except cros_build_lib.RunCommandError as e:
    # Clean up existing interfaces, if any.
    cmd_cleanup = ('ip', 'link', 'del', veth_host)
    try:
      cros_build_lib.run(cmd_cleanup, print_cmd=False)
    except cros_build_lib.RunCommandError:
      logging.error('running %r failed', cmd_cleanup)
    cros_build_lib.Die('Proxy network setup failed!\n%s', e)

  # Signal the child that the net ns/proxy is fully configured now.
  ns_setup_lock.Post()
  del ns_setup_lock

  process_util.ExitAsStatus(os.waitpid(pid, 0)[1])


def _ReExecuteIfNeeded(argv):
  """Re-execute cros_sdk as root.

  Also unshare the mount namespace so as to ensure that processes outside
  the chroot can't mess with our mounts.
  """
  if os.geteuid() != 0:
    # Make sure to preserve the active Python executable in case the version
    # we're running as is not the default one found via the (new) $PATH.
    cmd = _SudoCommand() + ['--'] + [sys.executable] + argv
    logging.debug('Reexecing self via sudo:\n%s', cros_build_lib.CmdToStr(cmd))
    os.execvp(cmd[0], cmd)


def _CreateParser(sdk_latest_version, bootstrap_latest_version):
  """Generate and return the parser with all the options."""
  usage = ('usage: %(prog)s [options] '
           '[VAR1=val1 ... VAR2=val2] [--] [command [args]]')
  parser = commandline.ArgumentParser(
      usage=usage, description=__doc__, caching=True)

  # Global options.
  default_chroot = os.path.join(constants.SOURCE_ROOT,
                                constants.DEFAULT_CHROOT_DIR)
  parser.add_argument(
      '--chroot',
      dest='chroot',
      default=default_chroot,
      type='path',
      help=('SDK chroot dir name [%s]' % constants.DEFAULT_CHROOT_DIR))
  parser.add_argument(
      '--nouse-image',
      dest='use_image',
      action='store_false',
      default=False,
      help='Do not mount the chroot on a loopback image; '
      'instead, create it directly in a directory.')
  parser.add_argument(
      '--use-image',
      dest='use_image',
      action='store_true',
      default=False,
      help='Mount the chroot on a loopback image '
      'instead of creating it directly in a directory.')

  parser.add_argument(
      '--chrome-root',
      '--chrome_root',
      type='path',
      help='Mount this chrome root into the SDK chroot')
  parser.add_argument(
      '--chrome_root_mount',
      type='path',
      help='Mount chrome into this path inside SDK chroot')
  parser.add_argument(
      '--nousepkg',
      action='store_true',
      default=False,
      help='Do not use binary packages when creating a chroot.')
  parser.add_argument(
      '-u',
      '--url',
      dest='sdk_url',
      help='Use sdk tarball located at this url. Use file:// '
      'for local files.')
  parser.add_argument(
      '--sdk-version',
      help=('Use this sdk version.  For prebuilt, current is %r'
            ', for bootstrapping it is %r.' % (sdk_latest_version,
                                               bootstrap_latest_version)))
  parser.add_argument(
      '--goma_dir',
      type='path',
      help='Goma installed directory to mount into the chroot.')
  parser.add_argument(
      '--goma_client_json',
      type='path',
      help='Service account json file to use goma on bot. '
      'Mounted into the chroot.')

  # Use type=str instead of type='path' to prevent the given path from being
  # transfered to absolute path automatically.
  parser.add_argument(
      '--working-dir',
      type=str,
      help='Run the command in specific working directory in '
      'chroot.  If the given directory is a relative '
      'path, this program will transfer the path to '
      'the corresponding one inside chroot.')

  parser.add_argument('commands', nargs=argparse.REMAINDER)

  # Commands.
  group = parser.add_argument_group('Commands')
  group.add_argument(
      '--enter',
      action='store_true',
      default=False,
      help='Enter the SDK chroot.  Implies --create.')
  group.add_argument(
      '--create',
      action='store_true',
      default=False,
      help='Create the chroot only if it does not already exist.  '
      'Implies --download.')
  group.add_argument(
      '--bootstrap',
      action='store_true',
      default=False,
      help='Build everything from scratch, including the sdk.  '
      'Use this only if you need to validate a change '
      'that affects SDK creation itself (toolchain and '
      'build are typically the only folk who need this).  '
      'Note this will quite heavily slow down the build.  '
      'This option implies --create --nousepkg.')
  group.add_argument(
      '-r',
      '--replace',
      action='store_true',
      default=False,
      help='Replace an existing SDK chroot.  Basically an alias '
      'for --delete --create.')
  group.add_argument(
      '--delete',
      action='store_true',
      default=False,
      help='Delete the current SDK chroot if it exists.')
  group.add_argument(
      '--force',
      action='store_true',
      default=False,
      help='Force unmount/delete of the current SDK chroot even if '
      'obtaining the write lock fails.')
  group.add_argument(
      '--unmount',
      action='store_true',
      default=False,
      help='Unmount and clean up devices associated with the '
      'SDK chroot if it exists.  This does not delete the '
      'backing image file, so the same chroot can be later '
      're-mounted for reuse.  To fully delete the chroot, use '
      '--delete.  This is primarily useful for working on '
      'cros_sdk or the chroot setup; you should not need it '
      'under normal circumstances.')
  group.add_argument(
      '--download',
      action='store_true',
      default=False,
      help='Download the sdk.')
  group.add_argument(
      '--snapshot-create',
      metavar='SNAPSHOT_NAME',
      help='Create a snapshot of the chroot.  Requires that the chroot was '
      'created without the --nouse-image option.')
  group.add_argument(
      '--snapshot-restore',
      metavar='SNAPSHOT_NAME',
      help='Restore the chroot to a previously created snapshot.')
  group.add_argument(
      '--snapshot-delete',
      metavar='SNAPSHOT_NAME',
      help='Delete a previously created snapshot.  Deleting a snapshot that '
      'does not exist is not an error.')
  group.add_argument(
      '--snapshot-list',
      action='store_true',
      default=False,
      help='List existing snapshots of the chroot and exit.')
  commands = group

  # Namespace options.
  group = parser.add_argument_group('Namespaces')
  group.add_argument(
      '--proxy-sim',
      action='store_true',
      default=False,
      help='Simulate a restrictive network requiring an outbound'
      ' proxy.')
  for ns, default in (('pid', True), ('net', None)):
    group.add_argument(
        f'--ns-{ns}',
        default=default,
        action='store_true',
        help=f'Create a new {ns} namespace.')
    group.add_argument(
        f'--no-ns-{ns}',
        dest=f'ns_{ns}',
        action='store_false',
        help=f'Do not create a new {ns} namespace.')

  # Internal options.
  group = parser.add_argument_group(
      'Internal Chromium OS Build Team Options',
      'Caution: these are for meant for the Chromium OS build team only')
  group.add_argument(
      '--buildbot-log-version',
      default=False,
      action='store_true',
      help='Log SDK version for buildbot consumption')

  return parser, commands


def main(argv):
  # Turn on strict sudo checks.
  cros_build_lib.STRICT_SUDO = True
  conf = key_value_store.LoadFile(
      os.path.join(constants.SOURCE_ROOT, constants.SDK_VERSION_FILE),
      ignore_missing=True)
  sdk_latest_version = conf.get('SDK_LATEST_VERSION', '<unknown>')
  bootstrap_frozen_version = conf.get('BOOTSTRAP_FROZEN_VERSION', '<unknown>')

  # Use latest SDK for bootstrapping if requested. Use a frozen version of SDK
  # for bootstrapping if BOOTSTRAP_FROZEN_VERSION is set.
  bootstrap_latest_version = (
      sdk_latest_version
      if bootstrap_frozen_version == '<unknown>' else bootstrap_frozen_version)
  parser, commands = _CreateParser(sdk_latest_version, bootstrap_latest_version)
  options = parser.parse_args(argv)
  chroot_command = options.commands

  # Some sanity checks first, before we ask for sudo credentials.
  cros_build_lib.AssertOutsideChroot()

  host = os.uname()[4]
  if host != 'x86_64':
    cros_build_lib.Die(
        "cros_sdk is currently only supported on x86_64; you're running"
        ' %s.  Please find a x86_64 machine.' % (host,))

  # Merge the outside PATH setting if we re-execed ourselves.
  if 'CHROMEOS_SUDO_PATH' in os.environ:
    os.environ['PATH'] = '%s:%s' % (os.environ.pop('CHROMEOS_SUDO_PATH'),
                                    os.environ['PATH'])

  _ReportMissing(osutils.FindMissingBinaries(NEEDED_TOOLS))
  if options.proxy_sim:
    _ReportMissing(osutils.FindMissingBinaries(PROXY_NEEDED_TOOLS))
  missing_image_tools = osutils.FindMissingBinaries(IMAGE_NEEDED_TOOLS)

  if (sdk_latest_version == '<unknown>' or
      bootstrap_latest_version == '<unknown>'):
    cros_build_lib.Die(
        'No SDK version was found. '
        'Are you in a Chromium source tree instead of Chromium OS?\n\n'
        'Please change to a directory inside your Chromium OS source tree\n'
        'and retry.  If you need to setup a Chromium OS source tree, see\n'
        '  https://dev.chromium.org/chromium-os/developer-guide')

  any_snapshot_operation = (
      options.snapshot_create or options.snapshot_restore or
      options.snapshot_delete or options.snapshot_list)

  if (options.snapshot_delete and
      options.snapshot_delete == options.snapshot_restore):
    parser.error('Cannot --snapshot_delete the same snapshot you are '
                 'restoring with --snapshot_restore.')

  _ReExecuteIfNeeded([sys.argv[0]] + argv)

  lock_path = os.path.dirname(options.chroot)
  lock_path = os.path.join(
      lock_path, '.%s_lock' % os.path.basename(options.chroot).lstrip('.'))

  # Expand out the aliases...
  if options.replace:
    options.delete = options.create = True

  if options.bootstrap:
    options.create = True

  # If a command is not given, default to enter.
  # pylint: disable=protected-access
  # This _group_actions access sucks, but upstream decided to not include an
  # alternative to optparse's option_list, and this is what they recommend.
  options.enter |= not any(
      getattr(options, x.dest) for x in commands._group_actions)
  # pylint: enable=protected-access
  options.enter |= bool(chroot_command)

  if (options.delete and not options.create and
      (options.enter or any_snapshot_operation)):
    parser.error('Trying to enter or snapshot the chroot when --delete '
                 'was specified makes no sense.')

  if (options.unmount and
      (options.create or options.enter or any_snapshot_operation)):
    parser.error('--unmount cannot be specified with other chroot actions.')

  if options.working_dir is not None and not os.path.isabs(options.working_dir):
    options.working_dir = path_util.ToChrootPath(options.working_dir)

  # If there is an existing chroot image and we're not removing it then force
  # use_image on.  This ensures that people don't have to remember to pass
  # --use-image after a reboot to avoid losing access to their existing chroot.
  chroot_exists = cros_sdk_lib.IsChrootReady(options.chroot)
  img_path = _ImageFileForChroot(options.chroot)
  if (not options.use_image and not options.delete and not options.unmount
      and os.path.exists(img_path)):
    if chroot_exists:
      # If the chroot is already populated, make sure it has something
      # mounted on it before we assume it came from an image.
      cmd = ['mountpoint', '-q', options.chroot]
      if cros_build_lib.dbg_run(cmd, check=False).returncode == 0:
        options.use_image = True

    else:
      logging.notice('Existing chroot image %s found.  Forcing --use-image on.',
                     img_path)
      options.use_image = True

  if any_snapshot_operation and not options.use_image:
    if os.path.exists(img_path):
      options.use_image = True
    else:
      cros_build_lib.Die('Snapshot operations are not compatible with '
                         '--nouse-image.')

  # Discern if we need to create the chroot.
  if (options.use_image and not chroot_exists and not options.delete and
      not options.unmount and not missing_image_tools and
      os.path.exists(img_path)):
    # Try to re-mount an existing image in case the user has rebooted.
    with locking.FileLock(lock_path, 'chroot lock') as lock:
      logging.debug('Checking if existing chroot image can be mounted.')
      lock.write_lock()
      cros_sdk_lib.MountChroot(options.chroot, create=False)
      chroot_exists = cros_sdk_lib.IsChrootReady(options.chroot)
      if chroot_exists:
        logging.notice('Mounted existing image %s on chroot', img_path)

  # Finally, flip create if necessary.
  if options.enter or options.snapshot_create:
    options.create |= not chroot_exists

  # Make sure we will download if we plan to create.
  options.download |= options.create

  # Anything that needs to manipulate the main chroot mount or communicate with
  # LVM needs to be done here before we enter the new namespaces.

  # If deleting, do it regardless of the use_image flag so that a
  # previously-created loopback chroot can also be cleaned up.
  if options.delete:
    # Set a timeout of 300 seconds when getting the lock.
    with locking.FileLock(lock_path, 'chroot lock',
                          blocking_timeout=300) as lock:
      try:
        lock.write_lock()
      except timeout_util.TimeoutError as e:
        logging.error('Acquiring write_lock on %s failed: %s', lock_path, e)
        if not options.force:
          cros_build_lib.Die('Exiting; use --force to continue w/o lock.')
        else:
          logging.warning(
              'cros_sdk was invoked with force option, continuing.')
<<<<<<< HEAD
      if missing_image_tools:
        logging.notice('Unmounting chroot.')
        osutils.UmountTree(options.chroot)
      else:
        logging.notice('Deleting chroot.')
        cros_sdk_lib.CleanupChrootMount(options.chroot, delete=True)
        chroot_deleted = True
=======
      logging.notice('Deleting chroot.')
      cros_sdk_lib.CleanupChrootMount(options.chroot, delete=True)
>>>>>>> affa5945

  # If cleanup was requested, we have to do it while we're still in the original
  # namespace.  Since cleaning up the mount will interfere with any other
  # commands, we exit here.  The check above should have made sure that no other
  # action was requested, anyway.
  if options.unmount:
    # Set a timeout of 300 seconds when getting the lock.
    with locking.FileLock(lock_path, 'chroot lock',
                          blocking_timeout=300) as lock:
      try:
        lock.write_lock()
      except timeout_util.TimeoutError as e:
        logging.error('Acquiring write_lock on %s failed: %s', lock_path, e)
        logging.warning(
            'Continuing with CleanupChroot(%s), which will umount the tree.',
            options.chroot)
      # We can call CleanupChroot (which calls cros_sdk_lib.CleanupChrootMount)
      # even if we don't get the lock because it will attempt to unmount the
      # tree and will print diagnostic information from 'fuser', 'lsof', and
      # 'ps'.
      cros_sdk_lib.CleanupChrootMount(options.chroot, delete=False)
      sys.exit(0)

  # Make sure the main chroot mount is visible.  Contents will be filled in
  # below if needed.
  if options.create and options.use_image:
    if missing_image_tools:
      raise SystemExit("""The tool(s) %s were not found.
Please make sure the lvm2 and thin-provisioning-tools packages
are installed on your host.
Example(ubuntu):
  sudo apt-get install lvm2 thin-provisioning-tools

If you want to run without lvm2, pass --nouse-image (chroot
snapshots will be unavailable).""" % ', '.join(missing_image_tools))

    logging.debug('Making sure chroot image is mounted.')
    with locking.FileLock(lock_path, 'chroot lock') as lock:
      lock.write_lock()
      if not cros_sdk_lib.MountChroot(options.chroot, create=True):
        cros_build_lib.Die('Unable to mount %s on chroot',
                           _ImageFileForChroot(options.chroot))
      logging.notice('Mounted %s on chroot',
                     _ImageFileForChroot(options.chroot))

  # Snapshot operations will always need the VG/LV, but other actions won't.
  if any_snapshot_operation:
    with locking.FileLock(lock_path, 'chroot lock') as lock:
      chroot_vg, chroot_lv = cros_sdk_lib.FindChrootMountSource(options.chroot)
      if not chroot_vg or not chroot_lv:
        cros_build_lib.Die('Unable to find VG/LV for chroot %s', options.chroot)

      # Delete snapshot before creating a new one.  This allows the user to
      # throw out old state, create a new snapshot, and enter the chroot in a
      # single call to cros_sdk.  Since restore involves deleting, also do it
      # before creating.
      if options.snapshot_restore:
        lock.write_lock()
        valid_snapshots = ListChrootSnapshots(chroot_vg, chroot_lv)
        if options.snapshot_restore not in valid_snapshots:
          cros_build_lib.Die(
              '%s is not a valid snapshot to restore to. Valid snapshots: %s',
              options.snapshot_restore, ', '.join(valid_snapshots))
        osutils.UmountTree(options.chroot)
        if not RestoreChrootSnapshot(options.snapshot_restore, chroot_vg,
                                     chroot_lv):
          cros_build_lib.Die('Unable to restore chroot to snapshot.')
        if not cros_sdk_lib.MountChroot(options.chroot, create=False):
          cros_build_lib.Die('Unable to mount restored snapshot onto chroot.')

      # Use a read lock for snapshot delete and create even though they modify
      # the filesystem, because they don't modify the mounted chroot itself.
      # The underlying LVM commands take their own locks, so conflicting
      # concurrent operations here may crash cros_sdk, but won't corrupt the
      # chroot image.  This tradeoff seems worth it to allow snapshot
      # operations on chroots that have a process inside.
      if options.snapshot_delete:
        lock.read_lock()
        DeleteChrootSnapshot(options.snapshot_delete, chroot_vg, chroot_lv)

      if options.snapshot_create:
        lock.read_lock()
        if not CreateChrootSnapshot(options.snapshot_create, chroot_vg,
                                    chroot_lv):
          cros_build_lib.Die('Unable to create snapshot.')

  img_path = _ImageFileForChroot(options.chroot)
  if (options.use_image and os.path.exists(options.chroot) and
      os.path.exists(img_path)):
    img_stat = os.stat(img_path)
    img_used_bytes = img_stat.st_blocks * 512

    mount_stat = os.statvfs(options.chroot)
    mount_used_bytes = mount_stat.f_frsize * (
        mount_stat.f_blocks - mount_stat.f_bfree)

    extra_gbs = (img_used_bytes - mount_used_bytes) // 2**30
    if extra_gbs > MAX_UNUSED_IMAGE_GBS:
      logging.notice('%s is using %s GiB more than needed.  Running '
                     'fstrim in background.', img_path, extra_gbs)
      pid = os.fork()
      if pid == 0:
        try:
          # Directly call Popen to run fstrim concurrently.
          cmd = ['fstrim', options.chroot]
          subprocess.Popen(cmd, close_fds=True, shell=False)
        except subprocess.SubprocessError as e:
          logging.warning(
              'Running fstrim failed. Consider running fstrim on '
              'your chroot manually.\n%s', e)
        os._exit(0)  # pylint: disable=protected-access
      os.waitpid(pid, 0)

  # Enter a new set of namespaces.  Everything after here cannot directly affect
  # the hosts's mounts or alter LVM volumes.
<<<<<<< HEAD
  namespaces.SimpleUnshare(pid=options.ns_pid)
=======
  namespaces.SimpleUnshare(net=options.ns_net, pid=options.ns_pid)
>>>>>>> affa5945

  if options.snapshot_list:
    for snap in ListChrootSnapshots(chroot_vg, chroot_lv):
      print(snap)
    sys.exit(0)

  if not options.sdk_version:
    sdk_version = (
        bootstrap_latest_version if options.bootstrap else sdk_latest_version)
  else:
    sdk_version = options.sdk_version
  if options.buildbot_log_version:
    logging.PrintBuildbotStepText(sdk_version)

  # Based on selections, determine the tarball to fetch.
  if options.download:
    if options.sdk_url:
      urls = [options.sdk_url]
    else:
      urls = GetArchStageTarballs(sdk_version)

  with locking.FileLock(lock_path, 'chroot lock') as lock:
    if options.proxy_sim:
      _ProxySimSetup(options)

<<<<<<< HEAD
    if (options.delete and not chroot_deleted and
        (os.path.exists(options.chroot) or
         os.path.exists(_ImageFileForChroot(options.chroot)))):
      lock.write_lock()
      DeleteChroot(options.chroot)

    sdk_cache = os.path.join(options.cache_dir, 'sdks')
    distfiles_cache = os.path.join(options.cache_dir, 'distfiles')
    osutils.SafeMakedirsNonRoot(options.cache_dir)

=======
    sdk_cache = os.path.join(options.cache_dir, 'sdks')
    distfiles_cache = os.path.join(options.cache_dir, 'distfiles')
    osutils.SafeMakedirsNonRoot(options.cache_dir)

>>>>>>> affa5945
    for target in (sdk_cache, distfiles_cache):
      src = os.path.join(constants.SOURCE_ROOT, os.path.basename(target))
      if not os.path.exists(src):
        osutils.SafeMakedirsNonRoot(target)
        continue
      lock.write_lock(
          'Upgrade to %r needed but chroot is locked; please exit '
          'all instances so this upgrade can finish.' % src)
      if not os.path.exists(src):
        # Note that while waiting for the write lock, src may've vanished;
        # it's a rare race during the upgrade process that's a byproduct
        # of us avoiding taking a write lock to do the src check.  If we
        # took a write lock for that check, it would effectively limit
        # all cros_sdk for a chroot to a single instance.
        osutils.SafeMakedirsNonRoot(target)
      elif not os.path.exists(target):
        # Upgrade occurred, but a reversion, or something whacky
        # occurred writing to the old location.  Wipe and continue.
        os.rename(src, target)
      else:
        # Upgrade occurred once already, but either a reversion or
        # some before/after separate cros_sdk usage is at play.
        # Wipe and continue.
        osutils.RmDir(src)

    if options.download:
      lock.write_lock()
      sdk_tarball = FetchRemoteTarballs(
          sdk_cache, urls, 'stage3' if options.bootstrap else 'SDK')

    if options.create:
      lock.write_lock()
      # Recheck if the chroot is set up here before creating to make sure we
      # account for whatever the various delete/unmount/remount steps above
      # have done.
      if cros_sdk_lib.IsChrootReady(options.chroot):
        logging.debug('Chroot already exists.  Skipping creation.')
      else:
<<<<<<< HEAD
        CreateChroot(
            options.chroot,
            sdk_tarball,
            options.cache_dir,
            nousepkg=(options.bootstrap or options.nousepkg))
=======
        cros_sdk_lib.CreateChroot(
            Path(options.chroot),
            Path(sdk_tarball),
            Path(options.cache_dir),
            usepkg=not options.bootstrap and not options.nousepkg)
>>>>>>> affa5945

    if options.enter:
      lock.read_lock()
      EnterChroot(options.chroot, options.cache_dir, options.chrome_root,
                  options.chrome_root_mount, options.goma_dir,
                  options.goma_client_json, options.working_dir,
                  chroot_command)<|MERGE_RESOLUTION|>--- conflicted
+++ resolved
@@ -979,18 +979,8 @@
         else:
           logging.warning(
               'cros_sdk was invoked with force option, continuing.')
-<<<<<<< HEAD
-      if missing_image_tools:
-        logging.notice('Unmounting chroot.')
-        osutils.UmountTree(options.chroot)
-      else:
-        logging.notice('Deleting chroot.')
-        cros_sdk_lib.CleanupChrootMount(options.chroot, delete=True)
-        chroot_deleted = True
-=======
       logging.notice('Deleting chroot.')
       cros_sdk_lib.CleanupChrootMount(options.chroot, delete=True)
->>>>>>> affa5945
 
   # If cleanup was requested, we have to do it while we're still in the original
   # namespace.  Since cleaning up the mount will interfere with any other
@@ -1106,11 +1096,7 @@
 
   # Enter a new set of namespaces.  Everything after here cannot directly affect
   # the hosts's mounts or alter LVM volumes.
-<<<<<<< HEAD
-  namespaces.SimpleUnshare(pid=options.ns_pid)
-=======
   namespaces.SimpleUnshare(net=options.ns_net, pid=options.ns_pid)
->>>>>>> affa5945
 
   if options.snapshot_list:
     for snap in ListChrootSnapshots(chroot_vg, chroot_lv):
@@ -1136,23 +1122,10 @@
     if options.proxy_sim:
       _ProxySimSetup(options)
 
-<<<<<<< HEAD
-    if (options.delete and not chroot_deleted and
-        (os.path.exists(options.chroot) or
-         os.path.exists(_ImageFileForChroot(options.chroot)))):
-      lock.write_lock()
-      DeleteChroot(options.chroot)
-
     sdk_cache = os.path.join(options.cache_dir, 'sdks')
     distfiles_cache = os.path.join(options.cache_dir, 'distfiles')
     osutils.SafeMakedirsNonRoot(options.cache_dir)
 
-=======
-    sdk_cache = os.path.join(options.cache_dir, 'sdks')
-    distfiles_cache = os.path.join(options.cache_dir, 'distfiles')
-    osutils.SafeMakedirsNonRoot(options.cache_dir)
-
->>>>>>> affa5945
     for target in (sdk_cache, distfiles_cache):
       src = os.path.join(constants.SOURCE_ROOT, os.path.basename(target))
       if not os.path.exists(src):
@@ -1191,19 +1164,11 @@
       if cros_sdk_lib.IsChrootReady(options.chroot):
         logging.debug('Chroot already exists.  Skipping creation.')
       else:
-<<<<<<< HEAD
-        CreateChroot(
-            options.chroot,
-            sdk_tarball,
-            options.cache_dir,
-            nousepkg=(options.bootstrap or options.nousepkg))
-=======
         cros_sdk_lib.CreateChroot(
             Path(options.chroot),
             Path(sdk_tarball),
             Path(options.cache_dir),
             usepkg=not options.bootstrap and not options.nousepkg)
->>>>>>> affa5945
 
     if options.enter:
       lock.read_lock()
