--- conflicted
+++ resolved
@@ -663,12 +663,8 @@
                             'chromeos/config/chromeos_version.sh')
 SDK_VERSION_FILE = os.path.join(PUBLIC_BINHOST_CONF_DIR,
                                 'host/sdk_version.conf')
-<<<<<<< HEAD
 SDK_GS_BUCKET = 'cos-sdk'
-=======
-SDK_GS_BUCKET = 'chromiumos-sdk'
 RELEASE_GS_BUCKET = 'chromeos-build-release-console'
->>>>>>> 1684376e
 
 PUBLIC = 'public'
 PRIVATE = 'private'
