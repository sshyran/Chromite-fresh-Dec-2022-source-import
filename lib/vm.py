--- conflicted
+++ resolved
@@ -328,16 +328,12 @@
 
   def _SetQemuPath(self):
     """Find a suitable Qemu executable."""
-<<<<<<< HEAD
     if self.qemu_arch == VM.ARCH_X86_64:
       qemu_exe = 'qemu-system-x86_64'
     elif self.qemu_arch == VM.ARCH_AARCH64:
       qemu_exe = 'qemu-system-aarch64'
-=======
-    qemu_exe = 'qemu-system-x86_64'
     # Newer CrOS qemu builds provide a standalone version under libexec.
     qemu_wrapper_path = os.path.join('usr/libexec/qemu/bin', qemu_exe)
->>>>>>> affa5945
     qemu_exe_path = os.path.join('usr/bin', qemu_exe)
 
     # Check SDK cache.
